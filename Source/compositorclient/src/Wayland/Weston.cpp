--- conflicted
+++ resolved
@@ -213,11 +213,7 @@
         Wayland::Display& context = *(static_cast<Wayland::Display*>(data));
         Trace("wl_pointer_listener.pointerButton [%u,%u]\n", button, state);
 
-<<<<<<< HEAD
-        // align with what WPEBackend-rdk wpeframework backend is expecting
-=======
-        //align with what WPEBackend-rdk thunder backend is expecting
->>>>>>> e3a19167
+        // align with what WPEBackend-rdk thunder backend is expecting
         if (button >= BTN_MOUSE)
             button = button - BTN_MOUSE;
         else
