--- conflicted
+++ resolved
@@ -216,24 +216,12 @@
     {
         DisplayOutputUpdatedCallbacks::iterator index(_displayChangeCallbacks.find(callback));
 
-<<<<<<< HEAD
-            private:
-                void Activated(const string& , PluginHost::IShell* plugin) override
-                {
-                    plugin->AddRef();
-                    _instances.push_back(plugin);
-                }
-                void Deactivated(const string& , PluginHost::IShell* plugin) override
-                {
-                }
-=======
         if (index != _displayChangeCallbacks.end()) {
             _displayChangeCallbacks.erase(index);
             return Core::ERROR_NONE;
         }
         return Core::ERROR_NOT_EXIST;
     }
->>>>>>> 35e43a17
 
     uint32_t IsAudioPassthrough(bool& outIsEnabled) const
     {
